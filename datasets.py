from torch.utils.data import Dataset
from transforms import *
import os
import cv2

from utils import draw_for_debug

class PixProDataset(Dataset):
    def __init__(self, root, args, data_size=(224,224)):
        self.root = root
        self.data_size = data_size
        self.args = args

        self.classes, self.class_to_idx = self._find_classes(self.root)
        self.samples = self._make_dataset(self.root, self.class_to_idx)
        self.targets = [s[1] for s in self.samples] 
        
        self.transform = transforms.Compose([
            transforms.RandomApply([
                transforms.ColorJitter(0.8, 0.8, 0.8, 0.2)],
                p=0.8),
            transforms.RandomGrayscale(p=0.2),
            GaussianBlur(prob=0.3, mag=3),
            Solarize(prob=0.3, mag=0.5),
            transforms.ToTensor(),
            transforms.Normalize(mean=[0.485, 0.456, 0.406], std=[0.229, 0.224, 0.225])
        ])

    def _find_classes(self, dir):
        classes = [d.name for d in os.scandir(dir) if d.is_dir()]
        classes.sort()
        class_to_idx = {cls_name: i for i, cls_name in enumerate(classes)}
        return classes, class_to_idx

    def _make_dataset(self, directory, class_to_idx):
        instances = []
        directory = os.path.expanduser(directory)
        
        for target_class in sorted(class_to_idx.keys()):
            class_index = class_to_idx[target_class]
            target_dir = os.path.join(directory, target_class)
            if not os.path.isdir(target_dir):
                continue
            for root, _, fnames in sorted(os.walk(target_dir, followlinks=True)):
                for fname in sorted(fnames):
                    path = os.path.join(root, fname)
                    item = path, class_index
                    instances.append(item)

        return instances
    
    def _load_image(self, path):
        with open(path, 'rb') as f:
            img = Image.open(f)
            return img.convert('RGB')

    def __getitem__(self, index):
        path, target = self.samples[index]
        sample = self._load_image(path)

        sample1, x1, y1, w1, h1 = RandomResizedCrop(self.data_size)(sample)
        sample1, is_flip1 = RandomHorizontalFlip(p=0.5)(sample1)
        sample1 = self.transform(sample1)

        sample2, x2, y2, w2, h2 = RandomResizedCrop(self.data_size)(sample)
        sample2, is_flip2 = RandomHorizontalFlip(p=0.5)(sample2)
        sample2 = self.transform(sample2)
        
        # To make the A matrix
        p_base = torch.FloatTensor(np.array([x1, y1, w1, h1]))
        p_moment = torch.FloatTensor(np.array([x2, y2, w2, h2]))
        f_base = torch.FloatTensor(np.array([is_flip1]))
        f_moment = torch.FloatTensor(np.array([is_flip2]))
        
        # Position matrix
        base_matrix = self._warp_affine(p_base)     
        moment_matrix = self._warp_affine(p_moment) 
        inter_rect = self._get_intersection_rect(p_base, p_moment)
        
        # If any intersection detected, don't have to update the loss.
        if inter_rect is not None:
            if f_base.item() is True:
                base_matrix = torch.fliplr(base_matrix)
            if f_moment.item() is True:
                moment_matrix = torch.fliplr(moment_matrix)
             
            base_A_matrix = self._get_A_matrix(base_matrix, moment_matrix, p_base) 
            moment_A_matrix = self._get_A_matrix(moment_matrix, base_matrix, p_moment)

        else:
            base_A_matrix = torch.zeros((49,49))
            moment_A_matrix = torch.zeros((49,49))
<<<<<<< HEAD
        
=======

>>>>>>> d2277601
        return (sample1, sample2), (base_A_matrix, moment_A_matrix)

    def _warp_affine(self, p, size=7):
        """
        Get warped matrix
        p : feature map (base)
        size : cropped position in original image space (base)
        """
        x, y, w, h = p
        
        matrix = torch.zeros((size, size, 2))
        matrix[:, :, 0] = torch.stack([torch.linspace(x, x+w, size)]*size, 1)
        matrix[:, :, 1] = torch.stack([torch.linspace(y, y+h, size)]*size, 0)
        return matrix
    
    def _get_intersection_rect(self, p1, p2):
        """
        Get instersection rect
        p1 : base rect
        p2 : moment rect
        """
        x1, y1, w1, h1 = p1
        x2, y2, w2, h2 = p2
        
        has_intersection = (abs((x1 + w1/2) - (x2 + w2/2)) * 2 < (w1 + w2)) and (abs((y1 + h1/2) - (y2 + h2/2))*2 < (h1 + h2))
        
        if has_intersection:
            xA = max(x1, x2)
            yA = max(y1, y2)
            xB = min(x1+w1, x2+w2)
            yB = min(y1+h1, y2+h2)
            return min(xA, xB), min(yA, yB), max(xA, xB), max(yA, yB)
        else:
            return None
         
    def _get_A_matrix(self, base, moment, point):
        """
        Get A matrix
        base : base coordinates
        moment : moment coordinates
        point : base rect's position (x, y, w, h)
        """
        x1, y1, w1, h1 = point
        
        diag_len = torch.sqrt((w1.float()**2) + (h1.float()**2))
        
        A_matrix = self._get_normalized_distance(base, moment, diag_len)
        return A_matrix
    
    def _get_normalized_distance(self, base, moment, diaglen):
        """
        Get normalized distance
        base : base coordinates
        moment : moment coordinates
        diaglen : base rect's diangonal length for normalization
        """
        size = base.shape[0]*base.shape[1]

        base_x_matrix = base[:,:,1]
        base_y_matrix = base[:,:,0]
        
        moment_x_matrix = moment[:,:,1]
        moment_y_matrix = moment[:,:,0]
        
        # to compute the pairwise distance
        dist_x_matrix = torch.mm(base_x_matrix.view(-1,1), torch.ones((1,size))) - torch.mm(torch.ones((size,1)), moment_x_matrix.view(1,-1))
        dist_y_matrix = torch.mm(base_y_matrix.view(-1,1), torch.ones((1,size))) - torch.mm(torch.ones((size,1)), moment_y_matrix.view(1,-1))
        
        dist_matrix = torch.sqrt(dist_x_matrix**2 + dist_y_matrix**2) / diaglen
        A_matrix = torch.zeros((dist_matrix.shape))
        A_matrix[dist_matrix < self.args.threshold] = 1.
        A_matrix[dist_matrix >= self.args.threshold] = 0.
        
        return A_matrix
    
    def __len__(self):
        return len(self.samples)

#### For test
if __name__ == '__main__':
    import argparse
    parser = argparse.ArgumentParser()
    parser.add_argument('--threshold', type=float, default=0.7)
    args = parser.parse_args()

    dataset = PixProDataset(root='/workspace/datasets/8_challenges/ILSVRC/Data/CLS-LOC/train', args=args)
    from torch.utils.data import DataLoader
    dataloader = DataLoader(dataset, batch_size=1)

    for (i1,i2), (m1, m2) in dataloader:
        print('debug')
        raise
<|MERGE_RESOLUTION|>--- conflicted
+++ resolved
@@ -90,11 +90,6 @@
         else:
             base_A_matrix = torch.zeros((49,49))
             moment_A_matrix = torch.zeros((49,49))
-<<<<<<< HEAD
-        
-=======
-
->>>>>>> d2277601
         return (sample1, sample2), (base_A_matrix, moment_A_matrix)
 
     def _warp_affine(self, p, size=7):
